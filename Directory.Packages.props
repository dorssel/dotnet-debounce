<?xml version="1.0" encoding="utf-8"?>
<!--
SPDX-FileCopyrightText: 2021 Frans van Dorsselaer

SPDX-License-Identifier: MIT
-->
<Project>
  <ItemGroup>
    <!-- all -->
    <PackageVersion Include="GitVersion.MsBuild" Version="5.12.0" />

    <!-- Debounce -->
    <PackageVersion Include="Microsoft.SourceLink.GitHub" Version="1.1.1" />

    <!-- unit tests -->
    <PackageVersion Include="Microsoft.NET.Test.Sdk" Version="17.6.3" />
<<<<<<< HEAD
    <PackageVersion Include="MSTest.TestAdapter" Version="3.1.1" />
    <PackageVersion Include="MSTest.TestFramework" Version="3.0.4" />
=======
    <PackageVersion Include="MSTest.TestAdapter" Version="3.0.4" />
    <PackageVersion Include="MSTest.TestFramework" Version="3.1.1" />
>>>>>>> 3c77fdf2
    <PackageVersion Include="Moq" Version="4.18.4" />
    <PackageVersion Include="coverlet.collector" Version="6.0.0" />

    <!-- documentation -->
    <PackageVersion Include="EWSoftware.SHFB" Version="2023.7.8" />
    <PackageVersion Include="EWSoftware.SHFB.NET" Version="7.0.0" />

    <!-- blazor -->
    <PackageVersion Include="Microsoft.Fast.Components.FluentUI" Version="2.4.1" />
  </ItemGroup>
</Project><|MERGE_RESOLUTION|>--- conflicted
+++ resolved
@@ -14,13 +14,8 @@
 
     <!-- unit tests -->
     <PackageVersion Include="Microsoft.NET.Test.Sdk" Version="17.6.3" />
-<<<<<<< HEAD
     <PackageVersion Include="MSTest.TestAdapter" Version="3.1.1" />
-    <PackageVersion Include="MSTest.TestFramework" Version="3.0.4" />
-=======
-    <PackageVersion Include="MSTest.TestAdapter" Version="3.0.4" />
     <PackageVersion Include="MSTest.TestFramework" Version="3.1.1" />
->>>>>>> 3c77fdf2
     <PackageVersion Include="Moq" Version="4.18.4" />
     <PackageVersion Include="coverlet.collector" Version="6.0.0" />
 
