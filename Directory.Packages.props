<?xml version="1.0" encoding="utf-8"?>
<!--
SPDX-FileCopyrightText: 2021 Frans van Dorsselaer

SPDX-License-Identifier: MIT
-->
<Project>
  <ItemGroup>
    <!-- all -->
    <PackageVersion Include="GitVersion.MsBuild" Version="5.8.1" />
    
    <!-- unit tests -->
<<<<<<< HEAD
    <PackageVersion Include="Microsoft.NET.Test.Sdk" Version="16.9.1" />
    <PackageVersion Include="MSTest.TestAdapter" Version="2.2.8" />
    <PackageVersion Include="MSTest.TestFramework" Version="2.2.3" />
=======
    <PackageVersion Include="Microsoft.NET.Test.Sdk" Version="17.0.0" />
    <PackageVersion Include="MSTest.TestAdapter" Version="2.2.3" />
    <PackageVersion Include="MSTest.TestFramework" Version="2.2.8" />
>>>>>>> d77ae65b
    <PackageVersion Include="Moq" Version="4.16.1" />
    <PackageVersion Include="coverlet.collector" Version="3.1.0" />

    <!-- documentation -->
    <PackageVersion Include="EWSoftware.SHFB" Version="2020.3.6" />
    <PackageVersion Include="EWSoftware.SHFB.NETFramework" Version="4.8.0.2" />
    <PackageVersion Include="docfx.console" Version="2.58.9" />

    <!-- blazor -->
    <PackageVersion Include="BlazorPolyfill.Server" Version="5.0.102" />
    <PackageVersion Include="Microsoft.VisualStudio.Web.BrowserLink" Version="2.2.0" />
  </ItemGroup>
</Project><|MERGE_RESOLUTION|>--- conflicted
+++ resolved
@@ -10,15 +10,9 @@
     <PackageVersion Include="GitVersion.MsBuild" Version="5.8.1" />
     
     <!-- unit tests -->
-<<<<<<< HEAD
-    <PackageVersion Include="Microsoft.NET.Test.Sdk" Version="16.9.1" />
+    <PackageVersion Include="Microsoft.NET.Test.Sdk" Version="17.0.0" />
     <PackageVersion Include="MSTest.TestAdapter" Version="2.2.8" />
-    <PackageVersion Include="MSTest.TestFramework" Version="2.2.3" />
-=======
-    <PackageVersion Include="Microsoft.NET.Test.Sdk" Version="17.0.0" />
-    <PackageVersion Include="MSTest.TestAdapter" Version="2.2.3" />
     <PackageVersion Include="MSTest.TestFramework" Version="2.2.8" />
->>>>>>> d77ae65b
     <PackageVersion Include="Moq" Version="4.16.1" />
     <PackageVersion Include="coverlet.collector" Version="3.1.0" />
 
